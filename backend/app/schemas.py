from pydantic import BaseModel, EmailStr, ConfigDict # Add ConfigDict
from typing import Optional, List
from datetime import date, datetime, time # Added date
from .database import UserRole # Ensure UserRole is available if needed for nested schemas

# Token Schemas
class Token(BaseModel):
    access_token: str
    token_type: str
    role: Optional[str] = None # Role can be included in the token response
    user_id: int

# User Schemas
class UserBase(BaseModel):
    username: str
    email: Optional[EmailStr] = None
    full_name: Optional[str] = None
    role: UserRole # UserRole will be updated to PATIENT, DOCTOR, CLINIC_STAFF, ADMIN

class UserCreate(UserBase):
    password: str

class UserCreateInternal(UserCreate): # For internal use, like creating from admin panel
    pass

class UserUpdate(BaseModel):
    username: Optional[str] = None
    email: Optional[EmailStr] = None
    full_name: Optional[str] = None
    role: Optional[UserRole] = None
    password: Optional[str] = None

class UserInDBBase(UserBase):
    user_id: int
    # role: UserRole # Already in UserBase

    model_config = ConfigDict(from_attributes=True) # Updated for Pydantic v2

class UserSchema(UserBase): # Renamed from User to UserSchema to avoid conflict with model
    user_id: int

    model_config = ConfigDict(from_attributes=True) # Updated for Pydantic v2

# Password Recovery Schemas
class ForgotPasswordRequest(BaseModel):
    email: EmailStr

class ResetPasswordRequest(BaseModel):
    token: str
    new_password: str

# Token Data Schema (for dependency)
class TokenData(BaseModel):
    username: str # Changed from Optional[str] to str
    role: Optional[UserRole] = None # Add role to token data

# Patient Schemas
class PatientBase(BaseModel):
    full_name: str
    date_of_birth: Optional[date] = None
    gender: Optional[str] = None
    address: Optional[str] = None
    phone_number: Optional[str] = None
    emr_summary: Optional[str] = None # Electronic Health Record summary

class PatientCreate(PatientBase):
    patient_id: int # Added to link to an existing user
    # creator_id will be set based on the logged-in user (Patient or Clinic Staff)

class PatientUpdate(PatientBase):
    full_name: Optional[str] = None # All fields optional for update
    emr_summary: Optional[str] = None # EMR summary field for updates
    # Add other updatable fields as necessary

class PatientSchema(PatientBase):
    patient_id: int
    # creator_id: int
    # created_at: datetime
    # updated_at: datetime
    # creator: Optional[UserSchema] = None # Nested schema for creator info

    model_config = ConfigDict(from_attributes=True) # Updated for Pydantic v2

# Doctor Schemas
class DoctorBase(BaseModel):
    doctor_name: str
    major: Optional[str] = None
    hospital_id: int  # required as per the model (nullable=False)

class DoctorCreate(DoctorBase):
    doctor_id: int  # Link to User.user_id

class DoctorUpdate(BaseModel):
    doctor_name: Optional[str] = None
    major: Optional[str] = None
    hospital_id: Optional[int] = None

class DoctorSchema(DoctorBase):
    doctor_id: int

    model_config = ConfigDict(from_attributes=True)

# Hospital Schemas
class HospitalBase(BaseModel):
    hospital_name: str
    address: Optional[str] = None
    governed_by: Optional[str] = None

class HospitalCreate(HospitalBase):
    pass

class HospitalUpdate(BaseModel):
    hospital_name: Optional[str] = None
    address: Optional[str] = None
    governed_by: Optional[str] = None

class HospitalSchema(HospitalBase):
    hospital_id: int

    model_config = ConfigDict(from_attributes=True)


# Appointment Schemas (New)
class AppointmentBase(BaseModel):
    patient_id: int
    doctor_id: int
    appointment_time: time
    appointment_day: date
    reason: Optional[str] = None
    # status: Optional[str] = "Scheduled" # e.g., Scheduled, Cancelled, Completed

class AppointmentCreate(AppointmentBase):
    pass

class AppointmentUpdate(BaseModel):
    appointment_time: Optional[time] = None
    appointment_day: Optional[date] = None
    reason: Optional[str] = None
    # status: Optional[str] = None

class AppointmentSchema(AppointmentBase):
    appointment_id: int
    patient_id: int
    doctor_id: int
    # doctor: UserSchema  # Potentially include doctor details
    # patient: PatientSchema # Potentially include patient details

    model_config = ConfigDict(from_attributes=True) # Updated for Pydantic v2

class AvailableDoctor(BaseModel):
    doctor_id: int
    doctor_name: str

class AvailableSlot(BaseModel):
    datetime: datetime
    available_doctors: List[AvailableDoctor]

# New schema for EMR updates
class PatientEMRUpdate(BaseModel):
    emr_summary: Optional[str] = None # Optional: Summary of the patient's EMR

class ChatMessageBase(BaseModel):
    chat_message: str

class ChatMessageCreate(ChatMessageBase):
    user_id: Optional[int] = None # Optional: Link message to a user if logged in

class ChatMessageSchema(ChatMessageBase):
    chat_id: int
    times_tamp: datetime
    # response: Optional[str] = None # Chatbot's response
    user_id: Optional[int] = None

    model_config = ConfigDict(from_attributes=True) # Updated for Pydantic v2

class MedicalReportBase(BaseModel):
    patient_id: int
    doctor_id: int
    in_day: Optional[date] = None
    out_day: Optional[date] = None
    in_diagnosis: Optional[str] = None
    out_diagnosis: Optional[str] = None
    reason_in: Optional[str] = None
    treatment_process: Optional[str] = None
    pulse_rate: Optional[str] = None
    temperature: Optional[str] = None
    blood_pressure: Optional[str] = None
    respiratory_rate: Optional[str] = None
    weight: Optional[str] = None
    pathological_process: Optional[str] = None
    personal_history: Optional[str] = None
    family_history: Optional[str] = None
    diagnose_from_recommender: Optional[str] = None
    prescription: Optional[str] = None  # Thêm trường prescription
    doctor_notes: Optional[str] = None  # Thêm trường doctor_notes

class MedicalReportCreate(MedicalReportBase):
    # Với create, bắt buộc có patient_id và doctor_id nên không để Optional
    pass

class MedicalReportUpdate(BaseModel):
    patient_id: Optional[int] = None
    doctor_id: Optional[int] = None
    in_day: Optional[date] = None
    out_day: Optional[date] = None
    in_diagnosis: Optional[str] = None
    out_diagnosis: Optional[str] = None
    reason_in: Optional[str] = None
    treatment_process: Optional[str] = None
    pulse_rate: Optional[str] = None
    temperature: Optional[str] = None
    blood_pressure: Optional[str] = None
    respiratory_rate: Optional[str] = None
    weight: Optional[str] = None
    pathological_process: Optional[str] = None
    personal_history: Optional[str] = None
    family_history: Optional[str] = None
    diagnose_from_recommender: Optional[str] = None

    model_config = {
        "from_attributes": True  # mới trên Pydantic v2
    }

<<<<<<< HEAD
# Patient Search Schemas
class PatientSearchQuery(BaseModel):
    """Schema for patient search parameters"""
    query: Optional[str] = None  # General search query for name, email, phone
    patient_id: Optional[int] = None  # Search by specific patient ID
    full_name: Optional[str] = None  # Search by full name (partial match)
    phone_number: Optional[str] = None  # Search by phone number
    email: Optional[str] = None  # Search by email
    identification_id: Optional[str] = None  # Search by identification ID
    health_insurance_card_no: Optional[str] = None  # Search by health insurance card
    gender: Optional[str] = None  # Filter by gender
    age_min: Optional[int] = None  # Minimum age filter
    age_max: Optional[int] = None  # Maximum age filter
    skip: int = 0  # Pagination offset
    limit: int = 100  # Pagination limit
    sort_by: Optional[str] = "full_name"  # Sort field: full_name, date_of_birth, patient_id
    sort_order: Optional[str] = "asc"  # Sort order: asc, desc

class PatientSearchResult(BaseModel):
    """Enhanced patient schema for search results"""
    patient_id: int
    full_name: str
    date_of_birth: Optional[date] = None
    gender: Optional[str] = None
    phone_number: Optional[str] = None
    email: Optional[str] = None
    identification_id: Optional[str] = None
    health_insurance_card_no: Optional[str] = None
    age: Optional[int] = None  # Calculated age
    
    model_config = ConfigDict(from_attributes=True)

class PatientSearchResponse(BaseModel):
    """Response schema for patient search results"""
    patients: List[PatientSearchResult]
    total_count: int
    page: int
    per_page: int
    total_pages: int
=======
class MedicalReportSchema(MedicalReportBase):
    record_id: int

    model_config = {
        "from_attributes": True
    }
>>>>>>> 8294c390
<|MERGE_RESOLUTION|>--- conflicted
+++ resolved
@@ -221,7 +221,6 @@
         "from_attributes": True  # mới trên Pydantic v2
     }
 
-<<<<<<< HEAD
 # Patient Search Schemas
 class PatientSearchQuery(BaseModel):
     """Schema for patient search parameters"""
@@ -261,11 +260,9 @@
     page: int
     per_page: int
     total_pages: int
-=======
 class MedicalReportSchema(MedicalReportBase):
     record_id: int
 
     model_config = {
         "from_attributes": True
-    }
->>>>>>> 8294c390
+    }