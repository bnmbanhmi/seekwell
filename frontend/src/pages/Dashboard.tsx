--- conflicted
+++ resolved
@@ -11,12 +11,9 @@
 import StaffDashboard from '../components/dashboards/StaffDashboard';
 import AdminDashboard from '../components/dashboards/AdminDashboard';
 import BookAppointment from '../components/appointment/BookAppointment';
-<<<<<<< HEAD
 import PatientSearch from '../components/patients/PatientSearch';
-=======
 import MyAppointment from '../components/appointment/ViewAppointment';
 import CreateEMR from '../components/EMR/CreateEMR';
->>>>>>> 8294c390
 
 type Props = {
   role: UserRole;
@@ -49,11 +46,8 @@
       <Routes>
         <Route path="/" element={renderDashboard()} />
         <Route path="appointments/book" element={<BookAppointment />} />
-<<<<<<< HEAD
         <Route path="patients" element={<PatientSearch />} />
-=======
         <Route path="appointments" element={<MyAppointment />} />
->>>>>>> 8294c390
         {/* <Route path="appointments" element={<Appointments />} />
         <Route path="prescriptions" element={<Prescriptions />} />
         <Route path="records" element={<MedicalHistory />} /> */}
