<<<<<<< HEAD
// components/dashboards/DoctorDashboard.tsx
import React, { useState, useEffect } from 'react';
import { useNavigate } from 'react-router-dom';
import axios from 'axios';
import styles from './DoctorDashboard.module.css';

const BACKEND_URL = (process.env.REACT_APP_BACKEND_URL || '').replace(/\/+$/, '');

interface Appointment {
  id: string;
  patient_name: string;
  appointment_time: string;
  status: string;
  patient_id: string;
}

interface DashboardStats {
  todayAppointments: number;
  completedConsultations: number;
  pendingEmrs: number;
}

const DoctorDashboard: React.FC = () => {
  const [appointments, setAppointments] = useState<Appointment[]>([]);
  const [stats, setStats] = useState<DashboardStats>({
    todayAppointments: 0,
    completedConsultations: 0,
    pendingEmrs: 0
  });
  const [loading, setLoading] = useState(true);
  const [error, setError] = useState('');
  const navigate = useNavigate();

  useEffect(() => {
    fetchDashboardData();
  }, []);

  const fetchDashboardData = async () => {
    try {
      const token = localStorage.getItem('accessToken');
      
      // Fetch today's appointments
      const appointmentsResponse = await axios.get(`${BACKEND_URL}/appointments/me`, {
        headers: { Authorization: `Bearer ${token}` }
      });
      
      const todayAppointments = appointmentsResponse.data.filter((apt: Appointment) => {
        const appointmentDate = new Date(apt.appointment_time).toDateString();
        const today = new Date().toDateString();
        return appointmentDate === today;
      });

      setAppointments(todayAppointments);
      setStats({
        todayAppointments: todayAppointments.length,
        completedConsultations: todayAppointments.filter((apt: Appointment) => apt.status === 'completed').length,
        pendingEmrs: todayAppointments.filter((apt: Appointment) => apt.status === 'confirmed').length
      });
      
      setLoading(false);
    } catch (err) {
      console.error('Error fetching dashboard data:', err);
      setError('Failed to load dashboard data');
      setLoading(false);
    }
  };

  const handleStartConsultation = (appointmentId: string, patientId: string) => {
    // Navigate to EMR creation with pre-selected patient
    navigate('/emr/create', { 
      state: { 
        appointmentId, 
        patientId,
        fromConsultation: true 
      } 
    });
  };

  const handleViewPatientHistory = (patientId: string) => {
    navigate(`/patients/${patientId}/history`);
  };

  const formatTime = (dateString: string) => {
    return new Date(dateString).toLocaleTimeString('en-US', {
      hour: '2-digit',
      minute: '2-digit'
    });
  };

  if (loading) {
    return <div className={styles.loading}>Loading dashboard...</div>;
  }

  return (
    <div className={styles.dashboardContainer}>
      <header className={styles.header}>
        <h1 className={styles.title}>Doctor Dashboard</h1>
        <div className={styles.dateTime}>
          {new Date().toLocaleDateString('en-US', {
            weekday: 'long',
            year: 'numeric',
            month: 'long',
            day: 'numeric'
          })}
        </div>
      </header>

      {error && <div className={styles.error}>{error}</div>}

      {/* Quick Stats */}
      <div className={styles.statsGrid}>
        <div className={styles.statCard}>
          <h3>Today's Appointments</h3>
          <div className={styles.statNumber}>{stats.todayAppointments}</div>
        </div>
        <div className={styles.statCard}>
          <h3>Completed Consultations</h3>
          <div className={styles.statNumber}>{stats.completedConsultations}</div>
        </div>
        <div className={styles.statCard}>
          <h3>Pending EMRs</h3>
          <div className={styles.statNumber}>{stats.pendingEmrs}</div>
        </div>
      </div>

      {/* Quick Actions */}
      <div className={styles.quickActions}>
        <h2 className={styles.sectionTitle}>Quick Actions</h2>
        <div className={styles.actionButtons}>
          <button 
            className={styles.actionButton}
            onClick={() => navigate('/emr/create')}
          >
            <span className={styles.actionIcon}>📝</span>
            Create New EMR
          </button>
          <button 
            className={styles.actionButton}
            onClick={() => navigate('/appointments')}
          >
            <span className={styles.actionIcon}>📅</span>
            View All Appointments
          </button>
          <button 
            className={styles.actionButton}
            onClick={() => navigate('/patients')}
          >
            <span className={styles.actionIcon}>👥</span>
            Search Patients
          </button>
        </div>
      </div>

      {/* Today's Patient Queue */}
      <div className={styles.patientQueue}>
        <h2 className={styles.sectionTitle}>Today's Patient Queue</h2>
        {appointments.length === 0 ? (
          <div className={styles.emptyState}>
            <p>No appointments scheduled for today</p>
          </div>
        ) : (
          <div className={styles.appointmentsList}>
            {appointments.map((appointment) => (
              <div key={appointment.id} className={styles.appointmentCard}>
                <div className={styles.appointmentInfo}>
                  <div className={styles.patientName}>{appointment.patient_name}</div>
                  <div className={styles.appointmentTime}>
                    {formatTime(appointment.appointment_time)}
                  </div>
                  <div className={`${styles.status} ${styles[appointment.status]}`}>
                    {appointment.status}
                  </div>
                </div>
                <div className={styles.appointmentActions}>
                  <button
                    className={styles.primaryButton}
                    onClick={() => handleStartConsultation(appointment.id, appointment.patient_id)}
                    disabled={appointment.status === 'completed'}
                  >
                    {appointment.status === 'completed' ? 'Completed' : 'Start Consultation'}
                  </button>
                  <button
                    className={styles.secondaryButton}
                    onClick={() => handleViewPatientHistory(appointment.patient_id)}
                  >
                    View History
                  </button>
                </div>
              </div>
            ))}
          </div>
        )}
=======
import React, { useState, useEffect } from 'react';
import styles from './DoctorDashboard.module.css';
import axios from 'axios';

const BACKEND_URL = (process.env.REACT_APP_BACKEND_URL || '').replace(/\/+$/, '');

type Appointment = {
  patient_id: number;
  doctor_id: number;
  appointment_time: string;
  appointment_day: string;
  reason: string;
  appointment_id: number;
  patientName?: string;
};

const DoctorDashboard = () => {
  const [appointments, setAppointments] = useState<Appointment[]>([]);
  const [loading, setLoading] = useState(true);
  const [error, setError] = useState('');

  useEffect(() => {
    const fetchAppointments = async () => {
      try {
        const token = localStorage.getItem('accessToken');
        const response = await axios.get(`${BACKEND_URL}/appointments`, {
          headers: {
            Authorization: `Bearer ${token}`,
          },
        });

        const today = new Date().toISOString().split('T')[0]; // Get today's date in 'YYYY-MM-DD' format
        const todayAppointments = response.data
          .filter((appointment: Appointment) => appointment.appointment_day === today)
          .sort((a: Appointment, b: Appointment) => {
            const timeA = new Date(`1970-01-01T${a.appointment_time}`);
            const timeB = new Date(`1970-01-01T${b.appointment_time}`);
            return timeA.getTime() - timeB.getTime();
          });

        // Fetch patient names for each appointment
        const appointmentsWithPatientNames = await Promise.all(
          todayAppointments.map(async (appointment: Appointment) => {
            try {
              const patientResponse = await axios.get(`${BACKEND_URL}/patients/${appointment.patient_id}`, {
                headers: {
                  Authorization: `Bearer ${token}`,
                },
              });
              return {
                ...appointment,
                patientName: patientResponse.data.full_name, // Add patientName to the appointment
              };
            } catch (err) {
              console.error(`Failed to fetch patient name for patient_id ${appointment.patient_id}:`, err);
              return {
                ...appointment,
                patientName: 'Unknown Patient', // Fallback if patient name cannot be fetched
              };
            }
          })
        );

        setAppointments(appointmentsWithPatientNames);
      } catch (err) {
        console.error('Failed to fetch appointments:', err);
        setError('Failed to load appointments.');
      } finally {
        setLoading(false);
      }
    };

    fetchAppointments();
  }, []);

  return (
    <div className={styles.dashboardContainer}>
      <h2 className={styles.header}>Welcome, Doctor</h2>

      <div>
        <div className={styles.card}>
          <h3>Today's Appointments</h3>
          {loading ? (
            <p>Loading...</p>
          ) : error ? (
            <p className={styles.error}>{error}</p>
          ) : appointments.length > 0 ? (
            <div className={styles.tableContainer}>
              <table className={styles.appointmentTable}>
                <thead>
                  <tr>
                    <th>Time</th>
                    <th>Patient</th>
                    <th>Reason</th>
                  </tr>
                </thead>
                <tbody>
                  {appointments.map((appointment: Appointment) => (
                    <tr key={appointment.appointment_id} className={styles.appointmentRow}>
                      <td>{appointment.appointment_time}</td>
                      <td>{appointment.patientName}</td>
                      <td>{appointment.reason}</td>
                    </tr>
                  ))}
                </tbody>
              </table>
            </div>
          ) : (
            <p>You have no appointments scheduled for today.</p>
          )}
        </div>
>>>>>>> 5bf1e081
      </div>
    </div>
  );
};

export default DoctorDashboard;<|MERGE_RESOLUTION|>--- conflicted
+++ resolved
@@ -1,197 +1,3 @@
-<<<<<<< HEAD
-// components/dashboards/DoctorDashboard.tsx
-import React, { useState, useEffect } from 'react';
-import { useNavigate } from 'react-router-dom';
-import axios from 'axios';
-import styles from './DoctorDashboard.module.css';
-
-const BACKEND_URL = (process.env.REACT_APP_BACKEND_URL || '').replace(/\/+$/, '');
-
-interface Appointment {
-  id: string;
-  patient_name: string;
-  appointment_time: string;
-  status: string;
-  patient_id: string;
-}
-
-interface DashboardStats {
-  todayAppointments: number;
-  completedConsultations: number;
-  pendingEmrs: number;
-}
-
-const DoctorDashboard: React.FC = () => {
-  const [appointments, setAppointments] = useState<Appointment[]>([]);
-  const [stats, setStats] = useState<DashboardStats>({
-    todayAppointments: 0,
-    completedConsultations: 0,
-    pendingEmrs: 0
-  });
-  const [loading, setLoading] = useState(true);
-  const [error, setError] = useState('');
-  const navigate = useNavigate();
-
-  useEffect(() => {
-    fetchDashboardData();
-  }, []);
-
-  const fetchDashboardData = async () => {
-    try {
-      const token = localStorage.getItem('accessToken');
-      
-      // Fetch today's appointments
-      const appointmentsResponse = await axios.get(`${BACKEND_URL}/appointments/me`, {
-        headers: { Authorization: `Bearer ${token}` }
-      });
-      
-      const todayAppointments = appointmentsResponse.data.filter((apt: Appointment) => {
-        const appointmentDate = new Date(apt.appointment_time).toDateString();
-        const today = new Date().toDateString();
-        return appointmentDate === today;
-      });
-
-      setAppointments(todayAppointments);
-      setStats({
-        todayAppointments: todayAppointments.length,
-        completedConsultations: todayAppointments.filter((apt: Appointment) => apt.status === 'completed').length,
-        pendingEmrs: todayAppointments.filter((apt: Appointment) => apt.status === 'confirmed').length
-      });
-      
-      setLoading(false);
-    } catch (err) {
-      console.error('Error fetching dashboard data:', err);
-      setError('Failed to load dashboard data');
-      setLoading(false);
-    }
-  };
-
-  const handleStartConsultation = (appointmentId: string, patientId: string) => {
-    // Navigate to EMR creation with pre-selected patient
-    navigate('/emr/create', { 
-      state: { 
-        appointmentId, 
-        patientId,
-        fromConsultation: true 
-      } 
-    });
-  };
-
-  const handleViewPatientHistory = (patientId: string) => {
-    navigate(`/patients/${patientId}/history`);
-  };
-
-  const formatTime = (dateString: string) => {
-    return new Date(dateString).toLocaleTimeString('en-US', {
-      hour: '2-digit',
-      minute: '2-digit'
-    });
-  };
-
-  if (loading) {
-    return <div className={styles.loading}>Loading dashboard...</div>;
-  }
-
-  return (
-    <div className={styles.dashboardContainer}>
-      <header className={styles.header}>
-        <h1 className={styles.title}>Doctor Dashboard</h1>
-        <div className={styles.dateTime}>
-          {new Date().toLocaleDateString('en-US', {
-            weekday: 'long',
-            year: 'numeric',
-            month: 'long',
-            day: 'numeric'
-          })}
-        </div>
-      </header>
-
-      {error && <div className={styles.error}>{error}</div>}
-
-      {/* Quick Stats */}
-      <div className={styles.statsGrid}>
-        <div className={styles.statCard}>
-          <h3>Today's Appointments</h3>
-          <div className={styles.statNumber}>{stats.todayAppointments}</div>
-        </div>
-        <div className={styles.statCard}>
-          <h3>Completed Consultations</h3>
-          <div className={styles.statNumber}>{stats.completedConsultations}</div>
-        </div>
-        <div className={styles.statCard}>
-          <h3>Pending EMRs</h3>
-          <div className={styles.statNumber}>{stats.pendingEmrs}</div>
-        </div>
-      </div>
-
-      {/* Quick Actions */}
-      <div className={styles.quickActions}>
-        <h2 className={styles.sectionTitle}>Quick Actions</h2>
-        <div className={styles.actionButtons}>
-          <button 
-            className={styles.actionButton}
-            onClick={() => navigate('/emr/create')}
-          >
-            <span className={styles.actionIcon}>📝</span>
-            Create New EMR
-          </button>
-          <button 
-            className={styles.actionButton}
-            onClick={() => navigate('/appointments')}
-          >
-            <span className={styles.actionIcon}>📅</span>
-            View All Appointments
-          </button>
-          <button 
-            className={styles.actionButton}
-            onClick={() => navigate('/patients')}
-          >
-            <span className={styles.actionIcon}>👥</span>
-            Search Patients
-          </button>
-        </div>
-      </div>
-
-      {/* Today's Patient Queue */}
-      <div className={styles.patientQueue}>
-        <h2 className={styles.sectionTitle}>Today's Patient Queue</h2>
-        {appointments.length === 0 ? (
-          <div className={styles.emptyState}>
-            <p>No appointments scheduled for today</p>
-          </div>
-        ) : (
-          <div className={styles.appointmentsList}>
-            {appointments.map((appointment) => (
-              <div key={appointment.id} className={styles.appointmentCard}>
-                <div className={styles.appointmentInfo}>
-                  <div className={styles.patientName}>{appointment.patient_name}</div>
-                  <div className={styles.appointmentTime}>
-                    {formatTime(appointment.appointment_time)}
-                  </div>
-                  <div className={`${styles.status} ${styles[appointment.status]}`}>
-                    {appointment.status}
-                  </div>
-                </div>
-                <div className={styles.appointmentActions}>
-                  <button
-                    className={styles.primaryButton}
-                    onClick={() => handleStartConsultation(appointment.id, appointment.patient_id)}
-                    disabled={appointment.status === 'completed'}
-                  >
-                    {appointment.status === 'completed' ? 'Completed' : 'Start Consultation'}
-                  </button>
-                  <button
-                    className={styles.secondaryButton}
-                    onClick={() => handleViewPatientHistory(appointment.patient_id)}
-                  >
-                    View History
-                  </button>
-                </div>
-              </div>
-            ))}
-          </div>
-        )}
-=======
 import React, { useState, useEffect } from 'react';
 import styles from './DoctorDashboard.module.css';
 import axios from 'axios';
@@ -268,43 +74,10 @@
   }, []);
 
   return (
-    <div className={styles.dashboardContainer}>
-      <h2 className={styles.header}>Welcome, Doctor</h2>
-
-      <div>
-        <div className={styles.card}>
-          <h3>Today's Appointments</h3>
-          {loading ? (
-            <p>Loading...</p>
-          ) : error ? (
-            <p className={styles.error}>{error}</p>
-          ) : appointments.length > 0 ? (
-            <div className={styles.tableContainer}>
-              <table className={styles.appointmentTable}>
-                <thead>
-                  <tr>
-                    <th>Time</th>
-                    <th>Patient</th>
-                    <th>Reason</th>
-                  </tr>
-                </thead>
-                <tbody>
-                  {appointments.map((appointment: Appointment) => (
-                    <tr key={appointment.appointment_id} className={styles.appointmentRow}>
-                      <td>{appointment.appointment_time}</td>
-                      <td>{appointment.patientName}</td>
-                      <td>{appointment.reason}</td>
-                    </tr>
-                  ))}
-                </tbody>
-              </table>
-            </div>
-          ) : (
-            <p>You have no appointments scheduled for today.</p>
-          )}
-        </div>
->>>>>>> 5bf1e081
-      </div>
+    <div>
+      <h2 className="text-2xl font-semibold mb-4">Welcome, Doctor</h2>
+      <p>Here are your appointments for today...</p>
+      {/* Render dynamic data */}
     </div>
   );
 };
