--- conflicted
+++ resolved
@@ -2,34 +2,19 @@
 import axios from 'axios';
 import { useNavigate } from 'react-router-dom';
 
-<<<<<<< HEAD
-// TODO: Import a translation function (e.g., from i18next)
-// import { useTranslation } from 'react-i18next';
-
-const BACKEND_URL = process.env.REACT_APP_BACKEND_URL
-
-const LoginPage: React.FC = () => {
-    // const { t } = useTranslation(); // Initialize translation function
-    const t = (key: string, params?: object) => { // Placeholder t function
-        if (params) {
-            let message = key;
-            for (const [paramKey, value] of Object.entries(params)) {
-                message = message.replace(`{{${paramKey}}}`, String(value));
-            }
-            return message;
-=======
 // Placeholder translation function
 const t = (key: string, params?: object) => {
     if (params) {
         let message = key;
         for (const [paramKey, value] of Object.entries(params)) {
             message = message.replace(`{{${paramKey}}}`, String(value));
->>>>>>> 38de1820
         }
         return message;
     }
     return key;
 };
+
+const BACKEND_URL = process.env.REACT_APP_BACKEND_URL
 
 const LoginPage: React.FC = () => {
     const [username, setUsername] = useState('');
