import React, { useState } from 'react';
import axios from 'axios';
<<<<<<< HEAD
import { useNavigate, Link } from 'react-router-dom'; // Import useNavigate and Link

const LoginPage: React.FC = () => {
    // const { t } = useTranslation(); // Initialize translation function
    const t = (key: string, params?: object) => { // Placeholder t function
        if (params) {
            let message = key;
            for (const [paramKey, value] of Object.entries(params)) {
                message = message.replace(`{{${paramKey}}}`, String(value));
            }
            return message;
=======
import { useNavigate } from 'react-router-dom';
import styles from './LoginPage.module.css';
import { toast } from 'react-toastify';

// Placeholder translation function
const t = (key: string, params?: object) => {
    if (params) {
        let message = key;
        for (const [paramKey, value] of Object.entries(params)) {
            message = message.replace(`{{${paramKey}}}`, String(value));
>>>>>>> 60a02c12
        }
        return message;
    }
    return key;
};

const BACKEND_URL = (process.env.REACT_APP_BACKEND_URL || '').replace(/\/+$/, '');

const LoginPage: React.FC = () => {
    const [username, setUsername] = useState('');
    const [password, setPassword] = useState('');
    const [error, setError] = useState('');
    const [loading, setLoading] = useState(false);
    const navigate = useNavigate();

    const handleSubmit = async (event: React.FormEvent<HTMLFormElement>) => {
        event.preventDefault();
        setError('');
        setLoading(true);

        try {
            const formData = new URLSearchParams();
            formData.append('username', username);
            formData.append('password', password);

            const response = await axios.post(BACKEND_URL + '/auth/token/', formData, {
                headers: {
                    'Content-Type': 'application/x-www-form-urlencoded',
                },
            });

            if (response.data.access_token) {
                localStorage.setItem('accessToken', response.data.access_token);
                localStorage.setItem('role', response.data.role); // Store the role in localStorage
                toast.success(t('Đăng nhập thành công!'));
                navigate('/dashboard');
            }
            console.log("url:", BACKEND_URL + '/auth/token/');
        } catch (err: any) {
            if (axios.isAxiosError(err) && err.response) {
                const status = err.response.status;
                if (status === 401 || status === 403) {
                    setError('Email hoặc mật khẩu không đúng, hoặc vai trò không được phép.');
                    toast.error(t('Đăng nhập thất bại, vui lòng kiểm tra lại thông tin đăng nhập.'));
                } else {
                    setError(`Đăng nhập thất bại: ${err.response.data.detail || 'Lỗi máy chủ'}`);
                }
            } else {
                setError('Đăng nhập thất bại. Đã xảy ra lỗi không mong muốn.');
            }
            console.error("Login error:", err);
        } finally {
            setLoading(false);
        }
    };

    const handleRegister = () => {
        // Navigate to RegisterPage.tsx (usually mapped to '/register' route)
        navigate('/register');
    };

    return (
<<<<<<< HEAD
        <div style={{ display: 'flex', flexDirection: 'column', alignItems: 'center', justifyContent: 'center', minHeight: '100vh', padding: '20px', boxSizing: 'border-box' }}>
            <h2>Đăng nhập Phần mềm Quản lý phòng khám</h2>
            <form onSubmit={handleSubmit} style={{ display: 'flex', flexDirection: 'column', width: '100%', maxWidth: '320px', gap: '12px', padding: '20px', border: '1px solid #ccc', borderRadius: '8px', boxShadow: '0 2px 4px rgba(0,0,0,0.1)' }}>
                <div>
                    <label htmlFor="username" style={{ marginBottom: '4px', display: 'block' }}>Tên đăng nhập:</label>
                    <input
                        type="text"
                        id="username"
                        value={username}
                        onChange={(e) => setUsername(e.target.value)}
                        required
                        style={{ width: '100%', padding: '10px', boxSizing: 'border-box', border: '1px solid #ccc', borderRadius: '4px' }}
                    />
                </div>
                <div>
                    <label htmlFor="password" style={{ marginBottom: '4px', display: 'block' }}>Mật khẩu:</label>
                    <input
                        type="password"
                        id="password"
                        value={password}
                        onChange={(e) => setPassword(e.target.value)}
                        required
                        style={{ width: '100%', padding: '10px', boxSizing: 'border-box', border: '1px solid #ccc', borderRadius: '4px' }}
                    />
                </div>
                {error && <p style={{ color: 'red', textAlign: 'center', margin: '0' }}>{error}</p>}
                <button type="submit" disabled={loading} style={{ padding: '10px 15px', cursor: 'pointer', backgroundColor: '#007bff', color: 'white', border: 'none', borderRadius: '4px', fontSize: '16px' }}>
                    {loading ? 'Đang đăng nhập...' : 'Đăng nhập'}
                </button>
                <div style={{ textAlign: 'center', marginTop: '10px' }}>
                    <Link to="/forgot-password">Quên mật khẩu?</Link>
                </div>
            </form>
=======
        <div className={styles.container}>
            <div className={styles.card}>
                <h2 className={styles.heading}>Đăng nhập hệ thống</h2>
                <p className={styles.subHeading}>Quản lý phòng khám chuyên nghiệp và hiệu quả</p>

                <form onSubmit={handleSubmit} className={styles.form}>
                    <div className={styles.formGroup}>
                        <label htmlFor="username" className={styles.label}>Email</label>
                        <input
                            type="text"
                            id="username"
                            value={username}
                            onChange={(e) => setUsername(e.target.value)}
                            required
                            className={styles.input}
                            placeholder="Nhập Email"
                        />
                    </div>

                    <div className={styles.formGroup}>
                        <label htmlFor="password" className={styles.label}>Mật khẩu</label>
                        <input
                            type="password"
                            id="password"
                            value={password}
                            onChange={(e) => setPassword(e.target.value)}
                            required
                            className={styles.input}
                            placeholder="Nhập mật khẩu"
                        />
                    </div>

                    {error && (
                        <p className={styles.errorText}>{error}</p>
                    )}

                    <button
                        type="submit"
                        disabled={loading}
                        className={styles.button}
                        style={{ backgroundColor: '#007bff'}}
                    >
                        {loading ? 'Đang đăng nhập...' : 'Đăng nhập'}
                    </button>

                    <button
                        type="button"
                        onClick={handleRegister}
                        className={styles.button}
                        style={{ backgroundColor: '#6c757d'}}
                    >
                        Đăng ký tài khoản
                    </button>
                </form>
            </div>
>>>>>>> 60a02c12
        </div>
    );
};

export default LoginPage;<|MERGE_RESOLUTION|>--- conflicted
+++ resolved
@@ -1,19 +1,6 @@
 import React, { useState } from 'react';
 import axios from 'axios';
-<<<<<<< HEAD
-import { useNavigate, Link } from 'react-router-dom'; // Import useNavigate and Link
-
-const LoginPage: React.FC = () => {
-    // const { t } = useTranslation(); // Initialize translation function
-    const t = (key: string, params?: object) => { // Placeholder t function
-        if (params) {
-            let message = key;
-            for (const [paramKey, value] of Object.entries(params)) {
-                message = message.replace(`{{${paramKey}}}`, String(value));
-            }
-            return message;
-=======
-import { useNavigate } from 'react-router-dom';
+import { useNavigate, Link } from 'react-router-dom';
 import styles from './LoginPage.module.css';
 import { toast } from 'react-toastify';
 
@@ -23,7 +10,6 @@
         let message = key;
         for (const [paramKey, value] of Object.entries(params)) {
             message = message.replace(`{{${paramKey}}}`, String(value));
->>>>>>> 60a02c12
         }
         return message;
     }
@@ -86,41 +72,6 @@
     };
 
     return (
-<<<<<<< HEAD
-        <div style={{ display: 'flex', flexDirection: 'column', alignItems: 'center', justifyContent: 'center', minHeight: '100vh', padding: '20px', boxSizing: 'border-box' }}>
-            <h2>Đăng nhập Phần mềm Quản lý phòng khám</h2>
-            <form onSubmit={handleSubmit} style={{ display: 'flex', flexDirection: 'column', width: '100%', maxWidth: '320px', gap: '12px', padding: '20px', border: '1px solid #ccc', borderRadius: '8px', boxShadow: '0 2px 4px rgba(0,0,0,0.1)' }}>
-                <div>
-                    <label htmlFor="username" style={{ marginBottom: '4px', display: 'block' }}>Tên đăng nhập:</label>
-                    <input
-                        type="text"
-                        id="username"
-                        value={username}
-                        onChange={(e) => setUsername(e.target.value)}
-                        required
-                        style={{ width: '100%', padding: '10px', boxSizing: 'border-box', border: '1px solid #ccc', borderRadius: '4px' }}
-                    />
-                </div>
-                <div>
-                    <label htmlFor="password" style={{ marginBottom: '4px', display: 'block' }}>Mật khẩu:</label>
-                    <input
-                        type="password"
-                        id="password"
-                        value={password}
-                        onChange={(e) => setPassword(e.target.value)}
-                        required
-                        style={{ width: '100%', padding: '10px', boxSizing: 'border-box', border: '1px solid #ccc', borderRadius: '4px' }}
-                    />
-                </div>
-                {error && <p style={{ color: 'red', textAlign: 'center', margin: '0' }}>{error}</p>}
-                <button type="submit" disabled={loading} style={{ padding: '10px 15px', cursor: 'pointer', backgroundColor: '#007bff', color: 'white', border: 'none', borderRadius: '4px', fontSize: '16px' }}>
-                    {loading ? 'Đang đăng nhập...' : 'Đăng nhập'}
-                </button>
-                <div style={{ textAlign: 'center', marginTop: '10px' }}>
-                    <Link to="/forgot-password">Quên mật khẩu?</Link>
-                </div>
-            </form>
-=======
         <div className={styles.container}>
             <div className={styles.card}>
                 <h2 className={styles.heading}>Đăng nhập hệ thống</h2>
@@ -176,7 +127,6 @@
                     </button>
                 </form>
             </div>
->>>>>>> 60a02c12
         </div>
     );
 };
